--- conflicted
+++ resolved
@@ -1,18 +1,4 @@
 [[entries]]
-<<<<<<< HEAD
-id = "8dbcf8a4-062f-438d-a8d0-f61122b31ac7"
-type = "fix"
-description = "Fixed an issue where cargo managed by nix would not be recognised as such, due to the which command being unable to follow symlinks."
-author = "@ivan-jukic"
-pr = "https://github.com/kraken-build/kraken-build/pull/80"
-
-[[entries]]
-id = "dd5f5b90-1846-4083-8853-1aff2c99d3f5"
-type = "feature"
-description = "Facilitates the creation of Debian packages from Rust projects."
-author = "@morosanmihail"
-pr = "https://github.com/kraken-build/kraken-build/pull/87"
-=======
 id = "9208f809-56df-4f4e-98e0-2e32a8233dde"
 type = "improvement"
 description = "Wrap error message in a map"
@@ -32,4 +18,10 @@
 description = "Makes PDM integration test mandatory"
 author = "@Tpt"
 pr = "https://github.com/kraken-build/kraken-build/pull/86"
->>>>>>> ec52d6fc
+
+[[entries]]
+id = "dd5f5b90-1846-4083-8853-1aff2c99d3f5"
+type = "feature"
+description = "Facilitates the creation of Debian packages from Rust projects."
+author = "@morosanmihail"
+pr = "https://github.com/kraken-build/kraken-build/pull/87"