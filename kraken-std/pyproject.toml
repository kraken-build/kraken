[build-system]
requires = ["poetry-core"]
build-backend = "poetry.core.masonry.api"

[tool.poetry]
name = "kraken-std"
<<<<<<< HEAD
version = "0.20.2.post0.dev24+dirty"
=======
version = "0.23.7"
>>>>>>> 11d8f110
description = "The Kraken standard library."
authors = ["Niklas Rosenstein <rosensteinniklas@gmail.com>"]
license = "MIT"
readme = "README.md"
packages = [{ include = "kraken/std", from = "src" }]
classifiers = []
keywords = []

[tool.poetry.urls]
"Bug Tracker" = "https://github.com/kraken-build/kraken-build/issues"
Documentation = "https://kraken-build.github.io/kraken-build/"
Homepage = "https://kraken-build.github.io/kraken-build/"
Repository = "https://github.com/kraken-build/kraken-build/"

[tool.poetry.dependencies]
pyaddlicense = "^0.2.1"
python = "^3.7"
databind-json = "^4.2.5"
deprecated = "^1.2.13"
httpx = "^0.23.0"
kraken-common = "^0.23.7"
kraken-core = "^0.23.7"
termcolor = "^1.1.0"
tomli = "^2.0.1"
tomli-w = "^1.0.0"
twine = "^4.0.1"

[tool.poetry.dev-dependencies]
black = "*"
flake8 = "*"
isort = "*"
mypy = "*"
pycln = "*"
pytest = "*"
pyupgrade = "*"
pyartifactory = "^1.10.0"
cloudsmith-api = "^1.61.3"
types-requests = "^2.28.0"
types-termcolor = "^1.1.5"
types-Deprecated = "^1.2.9"
"proxy.py" = "^2.4.3"

[tool.poetry.group.docs]
optional = true

[tool.poetry.group.docs.dependencies]
mkdocs = "*"
mkdocs-material = "*"
novella = "0.2.3"
pydoc-markdown = "4.6.0"

[tool.slap]
typed = true

[tool.slap.test]
check = "slap check"
kraken-lint = "krakenw -vv run lint"
kraken-test = "krakenw -vv run test"
# kraken-integrationTest = "kraken run integrationTest"

[tool.slap.run]
fmt = "krakenw -vv run fmt"

[tool.mypy]
python_version = "3.7"
exclude = ["src/tests/integration/.*/data/.*"]
explicit_package_bases = true
mypy_path = ["src"]
namespace_packages = true
pretty = true
show_error_codes = true
show_error_context = true
strict = true
warn_no_return = true
warn_redundant_casts = true
warn_unreachable = true
warn_unused_ignores = true

[tool.isort]
profile = "black"
line_length = 120
combine_as_imports = true

[tool.black]
line-length = 120<|MERGE_RESOLUTION|>--- conflicted
+++ resolved
@@ -4,11 +4,7 @@
 
 [tool.poetry]
 name = "kraken-std"
-<<<<<<< HEAD
-version = "0.20.2.post0.dev24+dirty"
-=======
 version = "0.23.7"
->>>>>>> 11d8f110
 description = "The Kraken standard library."
 authors = ["Niklas Rosenstein <rosensteinniklas@gmail.com>"]
 license = "MIT"
