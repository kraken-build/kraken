import filecmp
import logging
import os
import shutil
import tarfile
import unittest.mock
from pathlib import Path
from typing import TypeVar

import pytest
import tomli
from kraken.common import not_none
from kraken.core import Context, Project

from kraken.std import python
from kraken.std.python.buildsystem.maturin import MaturinPoetryPyprojectHandler
from kraken.std.python.buildsystem.pdm import PdmPyprojectHandler
from kraken.std.python.buildsystem.poetry import PoetryPyprojectHandler
from kraken.std.python.pyproject import Pyproject
from tests.util.docker import DockerServiceManager

logger = logging.getLogger(__name__)
PYPISERVER_PORT = 23213
USER_NAME = "integration-test-user"
USER_PASS = "password-for-integration-test"


@pytest.fixture
def pypiserver(docker_service_manager: DockerServiceManager, tempdir: Path) -> str:
    # Create a htpasswd file for the registry.
    logger.info("Generating htpasswd for Pypiserver")
    htpasswd_content = not_none(
        docker_service_manager.run(
            "httpd:2",
            entrypoint="htpasswd",
            args=["-Bbn", USER_NAME, USER_PASS],
            capture_output=True,
        )
    )
    htpasswd = tempdir / "htpasswd"
    htpasswd.write_bytes(htpasswd_content)

    index_url = f"http://localhost:{PYPISERVER_PORT}/simple"
    docker_service_manager.run(
        "pypiserver/pypiserver:latest",
        ["--passwords", "/.htpasswd", "-a", "update", "--hash-algo", "sha256"],
        ports=[f"{PYPISERVER_PORT}:8080"],
        volumes=[f"{htpasswd.absolute()}:/.htpasswd"],
        detach=True,
        probe=("GET", index_url),
    )
    logger.info("Started local Pypiserver at %s", index_url)
    return index_url


@pytest.mark.parametrize(
    "project_dir",
<<<<<<< HEAD
    ["poetry-project", "slap-project", "pdm-project"],
=======
    [
        "poetry-project",
        "slap-project",
        pytest.param(
            "pdm-project",
            marks=pytest.mark.xfail(
                reason="PDM seems to have an issue with getting the right hash of the package from pypiserver "
                "when locking."
            ),
        ),
        "rust-poetry-project",
        "rust-pdm-project",
    ],
>>>>>>> ce5e5de7
)
@unittest.mock.patch.dict(os.environ, {})
def test__python_project_install_lint_and_publish(
    project_dir: str,
    kraken_ctx: Context,
    tempdir: Path,
    pypiserver: str,
) -> None:
    consumer_dir = project_dir + "-consumer"

    # Copy the projects to the temporary directory.
    shutil.copytree(Path(__file__).parent / "data" / project_dir, tempdir / project_dir)
    shutil.copytree(Path(__file__).parent / "data" / consumer_dir, tempdir / consumer_dir)

    # TODO (@NiklasRosenstein): Make sure Poetry installs the environment locally so it gets cleaned up
    #       with the temporary directory.

    logger.info("Loading and executing Kraken project (%s)", tempdir / project_dir)
    os.environ["LOCAL_PACKAGE_INDEX"] = pypiserver
    os.environ["LOCAL_USER"] = USER_NAME
    os.environ["LOCAL_PASSWORD"] = USER_PASS
    kraken_ctx.load_project(directory=tempdir / project_dir)
    kraken_ctx.execute([":lint", ":publish"])

    # Try to run the "consumer" project.
    logger.info("Loading and executing Kraken project (%s)", tempdir / consumer_dir)
    Context.__init__(kraken_ctx, kraken_ctx.build_directory)
    kraken_ctx.load_project(directory=tempdir / consumer_dir)

    # NOTE: The Slap project doesn't need an apply because we don't write the package index into the pyproject.toml.
    kraken_ctx.execute([":apply"])

    kraken_ctx.execute([":python.install"])
    # TODO (@NiklasRosenstein): Test importing the consumer project.


@unittest.mock.patch.dict(os.environ, {})
def test__python_project_upgrade_python_version_string(
    kraken_ctx: Context,
    kraken_project: Project,
) -> None:
    tempdir = kraken_project.directory

    project_dir = "version-project"
    build_as_version = "9.9.9a1"
    init_file = "src/version_project/__init__.py"
    original_dir = Path(__file__).parent / "data" / project_dir
    project_dist = kraken_project.build_directory / "python-dist"

    # Copy the projects to the temporary directory.
    shutil.copytree(original_dir, tempdir, dirs_exist_ok=True)
    logger.info("Loading and executing Kraken project (%s)", tempdir)

    pyproject = Pyproject.read(original_dir / "pyproject.toml")
    local_build_system = python.buildsystem.detect_build_system(tempdir)
    assert local_build_system is not None
    assert local_build_system.get_pyproject_reader(pyproject) is not None
    assert local_build_system.get_pyproject_reader(pyproject).get_name() == "version-project"
    python.settings.python_settings(project=kraken_project, build_system=local_build_system)
    python.build(as_version=build_as_version, project=kraken_project)
    kraken_ctx.execute([":build"])

    # Check if files that were supposed to be temporarily modified are the same after the build.
    assert filecmp.cmp(original_dir / "pyproject.toml", tempdir / "pyproject.toml", shallow=False)
    assert filecmp.cmp(original_dir / init_file, tempdir / init_file, shallow=False)
    # Check if generated files are named following proper version.
    assert Path(project_dist / f"version_project-{build_as_version}.tar.gz").is_file()
    assert Path(project_dist / f"version_project-{build_as_version}-py3-none-any.whl").is_file()
    with tarfile.open(project_dist / f"version_project-{build_as_version}.tar.gz", "r:gz") as tar:
        # Check if generated files store proper version.
        init_file_ext = tar.extractfile(f"version_project-{build_as_version}/{init_file}")
        assert init_file_ext is not None, ".tar.gz file does not contain an '__init__.py'"
        assert f'__version__ = "{build_as_version}"' in init_file_ext.read().decode("UTF-8")
        conf_file = tar.extractfile(f"version_project-{build_as_version}/pyproject.toml")
        assert conf_file is not None, ".tar.gz file does not contain an 'pyproject.toml'"
        assert build_as_version == tomli.loads(conf_file.read().decode("UTF-8"))["tool"]["poetry"]["version"]


M = TypeVar("M", PdmPyprojectHandler, PoetryPyprojectHandler)


@pytest.mark.parametrize(
    "project_dir, reader, expected_python_version",
    [
        ("poetry-project", PoetryPyprojectHandler, "^3.7"),
        ("slap-project", PoetryPyprojectHandler, "^3.6"),
        ("pdm-project", PdmPyprojectHandler, ">=3.9"),
        ("rust-poetry-project", MaturinPoetryPyprojectHandler, "^3.7"),
    ],
)
@unittest.mock.patch.dict(os.environ, {})
def test__python_pyproject_reads_correct_data(
    project_dir: str,
    reader: type[M],
    expected_python_version: str,
    kraken_project: Project,
) -> None:
    # Copy the projects to the temporary directory.
    new_dir = kraken_project.directory / project_dir
    shutil.copytree(Path(__file__).parent / "data" / project_dir, new_dir)

    pyproject = Pyproject.read(new_dir / "pyproject.toml")
    local_build_system = python.buildsystem.detect_build_system(new_dir)
    assert local_build_system is not None
    assert local_build_system.get_pyproject_reader(pyproject) is not None
    assert local_build_system.get_pyproject_reader(pyproject).get_name() == project_dir
    assert local_build_system.get_pyproject_reader(pyproject).get_python_version_constraint() == expected_python_version

    spec = reader(pyproject)

    assert spec.get_name() == project_dir
    assert spec.get_python_version_constraint() == expected_python_version


@unittest.mock.patch.dict(os.environ, {})
def test__python_project_coverage(
    kraken_ctx: Context,
    kraken_project: Project,
) -> None:
    tempdir = kraken_project.directory

    project_dir = "slap-project"
    original_dir = Path(__file__).parent / "data" / project_dir

    # Copy the projects to the temporary directory.
    shutil.copytree(original_dir, tempdir, dirs_exist_ok=True)
    logger.info("Loading and executing Kraken project (%s)", tempdir)

    pyproject = Pyproject.read(original_dir / "pyproject.toml")
    local_build_system = python.buildsystem.detect_build_system(tempdir)
    assert local_build_system is not None
    assert local_build_system.get_pyproject_reader(pyproject) is not None
    assert local_build_system.get_pyproject_reader(pyproject).get_name() == "slap-project"

    python.settings.python_settings(project=kraken_project, build_system=local_build_system)
    python.pytest(project=kraken_project, coverage=python.CoverageFormat.XML)
    python.install(project=kraken_project)
    python.build(project=kraken_project)
    kraken_ctx.execute([":build", ":test"])

    assert Path(kraken_project.build_directory / "coverage.xml").is_file()<|MERGE_RESOLUTION|>--- conflicted
+++ resolved
@@ -55,23 +55,7 @@
 
 @pytest.mark.parametrize(
     "project_dir",
-<<<<<<< HEAD
-    ["poetry-project", "slap-project", "pdm-project"],
-=======
-    [
-        "poetry-project",
-        "slap-project",
-        pytest.param(
-            "pdm-project",
-            marks=pytest.mark.xfail(
-                reason="PDM seems to have an issue with getting the right hash of the package from pypiserver "
-                "when locking."
-            ),
-        ),
-        "rust-poetry-project",
-        "rust-pdm-project",
-    ],
->>>>>>> ce5e5de7
+    ["poetry-project", "slap-project", "pdm-project", "rust-poetry-project", "rust-pdm-project"],
 )
 @unittest.mock.patch.dict(os.environ, {})
 def test__python_project_install_lint_and_publish(
