from __future__ import annotations

import argparse
import getpass
import logging
import os
import shlex
import sys
import time
from pathlib import Path
from textwrap import indent
from typing import NamedTuple, NoReturn

from kraken.common import (
    AsciiTable,
    BuildscriptMetadata,
    EnvironmentType,
    GitAwareProjectFinder,
    LoggingOptions,
    RequirementSpec,
    TomlConfigFile,
    datetime_to_iso8601,
    inline_text,
)
from kraken.common.exceptions import exit_on_known_exceptions
from termcolor import colored

from . import __version__
from ._buildenv import BuildEnvError
from ._buildenv_manager import BuildEnvManager
from ._config import DEFAULT_CONFIG_PATH, AuthModel, ConfigModel
from ._lockfile import Lockfile, calculate_lockfile
from ._option_sets import AuthOptions, EnvOptions

BUILDENV_PATH = Path("build/.kraken/venv")
BUILDSCRIPT_FILENAME = ".kraken.py"
BUILD_SUPPORT_DIRECTORY = "build-support"
LOCK_FILENAME = ".kraken.lock"
_FormatterClass = lambda prog: argparse.RawTextHelpFormatter(prog, max_help_position=60, width=120)  # noqa: 731
logger = logging.getLogger(__name__)


def _get_argument_parser() -> argparse.ArgumentParser:
    parser = argparse.ArgumentParser(
        "krakenw",
        formatter_class=_FormatterClass,
        description=inline_text(
            f"""
            This is kraken-wrapper v{__version__}.

            {colored("krakenw", attrs=["bold"])} is a thin wrapper around the {colored("kraken", attrs=["bold"])} cli
            that executes builds in an isolated \\
            build environment. This ensures that builds are reproducible (especially when using \\
            lock files).

            To learn more about kraken, visit https://github.com/kraken-build/kraken-core.
            """
        ),
        epilog=inline_text(
            colored(
                "This is kraken-wrapper's help. To show kraken's help instead, run krakenw -- --help",
                "yellow",
                attrs=["bold"],
            )
        ),
    )
    parser.add_argument("-V", "--version", version=__version__, action="version")
    LoggingOptions.add_to_parser(parser, default_verbosity=1)
    EnvOptions.add_to_parser(parser)

    # NOTE (@NiklasRosenstein): If we combine "+" with remainder, we get options passed after the `cmd`
    #       passed directly into `args` without argparse treating it like an option. This is not the case
    #       when using `nargs=1` for `cmd`.
    parser.add_argument(
        "cmd",
        nargs="*",
        metavar="cmd",
        help="{auth,list-pythons,lock} or a kraken command",
    )
    parser.add_argument("args", nargs=argparse.REMAINDER, help="additional arguments")
    return parser


def _get_lock_argument_parser(prog: str) -> argparse.ArgumentParser:
    parser = argparse.ArgumentParser(
        prog,
        formatter_class=_FormatterClass,
        description=inline_text(
            f"""
            Rewrite the lock file ({colored(LOCK_FILENAME, attrs=["bold"])}) from the current build environment.
            """
        ),
    )

    return parser


def lock(prog: str, argv: list[str], manager: BuildEnvManager, project: Project) -> NoReturn:
    parser = _get_lock_argument_parser(prog)
    parser.parse_args(argv)

    if not manager.exists():
        logger.error("cannot lock without a build environment")
        sys.exit(1)

    environment = manager.get_environment()
    distributions = environment.get_installed_distributions()
    lockfile, extra_distributions = calculate_lockfile(project.requirements, distributions)

    if environment.get_type() == EnvironmentType.VENV:
        extra_distributions.discard("pip")  # We'll always have that in a virtual env.

    if extra_distributions:
        logger.warning(
            "Found extra distributions in your Kraken build enviroment: %s",
            ", ".join(extra_distributions),
        )

    had_lockfile = project.lockfile_path.exists()
    lockfile.write_to(project.lockfile_path)
    manager.set_locked(lockfile)

    logger.info(
        "Lock file %s (%s)",
        "updated" if had_lockfile else "created",
        os.path.relpath(project.lockfile_path),
    )
    sys.exit(0)


def _get_auth_argument_parser(prog: str) -> argparse.ArgumentParser:
    parser = argparse.ArgumentParser(
        prog,
        formatter_class=_FormatterClass,
        description=inline_text(
            """
            Configure the credentials to use when accessing PyPI packages from the given host.
            The password will be stored in the system keychain.
            """
        ),
    )
    AuthOptions.add_to_parser(parser)
    return parser


def config_main(prog: str, argv: list[str]) -> NoReturn:
    """`krakenw config` subcommand."""

    config_file = TomlConfigFile(DEFAULT_CONFIG_PATH)
    config = ConfigModel(config_file, DEFAULT_CONFIG_PATH)

    parser = argparse.ArgumentParser(prog=prog)
    parser.add_argument(
        "--installer",
        choices=[x.name for x in EnvironmentType if x.is_wrapped()],
        help="Set the installer to use for the build environment.",
    )
    args = parser.parse_args(argv)

    if args.installer is not None:
        config.set_default_installer(EnvironmentType[args.installer])
        config_file.save()
        sys.exit(0)

    parser.print_usage()
    sys.exit(1)


def auth(prog: str, argv: list[str], use_keyring_if_available: bool) -> NoReturn:
    config = TomlConfigFile(DEFAULT_CONFIG_PATH)
    auth = AuthModel(config, DEFAULT_CONFIG_PATH, use_keyring_if_available=use_keyring_if_available)
    parser = _get_auth_argument_parser(prog)
    args = AuthOptions.collect(parser.parse_args(argv))

    if args.host and (":" in args.host or "/" in args.host):
        parser.error(f"invalid host name: {args.host}")
    if args.password and args.password_stdin:
        parser.error("cannot use -p,--password and --password-stdin concurrently")

    if args.remove:
        if args.list or args.username or args.password or args.password_stdin:
            parser.error("incompatible arguments")
        if not args.host:
            parser.error("missing argument `host`")
        auth.delete_credentials(args.host)
        config.save()
    elif args.list:
        if args.remove or args.host or args.username or args.password or args.password_stdin:
            parser.error("incompatible arguments")
        table = AsciiTable()
        table.headers = ["Host", "Username", "Password", "Auth check"]
        for host, username, password in auth.list_credentials():
            # Auth check
            check_result = auth_check(auth, args, host, username, password)

            table.rows.append((host, username, password if args.no_mask else "[MASKED]", check_result))
        if table.rows:
            table.print()
    elif args.username:
        if args.password_stdin:
            password = sys.stdin.readline().strip()
            if not password:
                parser.error("no password provided via stdin")
        elif args.password:
            password = args.password
        else:
            password = getpass.getpass(f"Password for {args.host}: ")
        auth.set_credentials(args.host, args.username, password)
        config.save()
    else:
        parser.print_usage()
        sys.exit(1)

    sys.exit(0)


def auth_check(auth: AuthModel, args: AuthOptions, host: str, username: str, password: str) -> str:
    check_result = "[SKIPPED]"  # Default

    if not args.no_check:
        # Check the credential now, aiming to return either OK or FAILED, and print warnings as needed

        credential_result = auth.check_credential(host, username, password)
        if credential_result:
            check_result = "[OK]" if credential_result.auth_check_result else "[FAILED]"

            # If there are any hints, output them to the logger as a warning
            if credential_result.hint:
                logger.warning(host + ": " + credential_result.hint)

            # If verbose, also display the CURL command that people can use plus the first part of the response
            if args.verbose:
                logger.info(
                    "Checking auth for host %s with command: %s",
                    host,
                    credential_result.curl_command,
                )
                logger.info(
                    "First 10 lines of response (limited to 1000 chars): %s",
                    ("\n".join(credential_result.raw_result.split("\n")[0:10])[0:1000]),
                )

    return check_result


def list_pythons(prog: str, argv: list[str]) -> NoReturn:
    import rich
    from kraken.common import findpython

    if argv:
        logger.error(f"{prog}: unexpected arguments")
        sys.exit(1)

    interpreters = findpython.evaluate_candidates(findpython.get_candidates(), findpython.InterpreterVersionCache())
    table = findpython.build_rich_table(interpreters)
    rich.print(table)
    sys.exit(0)


def _print_env_status(manager: BuildEnvManager, project: Project) -> None:
    """Print the status of the environent as a nicely formatted table."""

    hash_algorithm = manager.get_hash_algorithm()

    table = AsciiTable()
    table.headers = ["Key", "Source", "Value"]
    table.rows.append(
        (
            "Requirements",
            str(project.requirements_path),
            project.requirements.to_hash(hash_algorithm),
        )
    )
    if project.lockfile:
        table.rows.append(("Lockfile", str(project.lockfile_path), "-"))
        table.rows.append(
            (
                "  Requirements hash",
                "",
                project.lockfile.requirements.to_hash(hash_algorithm),
            )
        )
        table.rows.append(
            (
                "  Pinned hash",
                "",
                project.lockfile.to_pinned_requirement_spec().to_hash(hash_algorithm),
            )
        )
    else:
        table.rows.append(("Lockfile", str(project.lockfile_path), "n/a"))
    if manager.exists():
        metadata = manager.get_metadata()
        environment = manager.get_environment()
        table.rows.append(("Environment", str(environment.get_path()), environment.get_type().name))
        table.rows.append(("  Metadata", str(manager.get_metadata_file()), "-"))
        table.rows.append(("    Created at", "", datetime_to_iso8601(metadata.created_at)))
        table.rows.append(("    Requirements hash", "", metadata.requirements_hash))
    else:
        table.rows.append(("Environment", str(manager.get_environment().get_path()), "n/a"))
    table.print()


def _ensure_installed(
    manager: BuildEnvManager,
    project: Project,
    reinstall: bool,
    upgrade: bool,
    env_type: EnvironmentType | None = None,
) -> None:
    exists = manager.exists()
    install = reinstall or upgrade or not exists

    operation: str
    reason: str | None = None
    allow_incremental = True

    if not exists:
        env_type = env_type or env_type or manager.get_environment().get_type()
        operation = "Initializing"
    elif upgrade:
        operation = "Upgrading"
    elif reinstall:
        operation = "Reinstalling"
    else:
        operation = "Reusing"

    current_type = manager.get_environment().get_type()
    if env_type is not None:
        type_changed = exists and env_type != current_type
        if not install and type_changed:
            install = True
            manager.remove()
            operation = "Re-initializing"
            reason = f"type changed from {current_type.name} to {env_type.name}"
            allow_incremental = False
        elif install and type_changed:
            reason = f"type changed from {current_type.name} to {env_type.name}"
            allow_incremental = False

    if not install and exists:
        metadata = manager.get_metadata()
        if project.lockfile and metadata.requirements_hash != project.lockfile.to_pinned_requirement_spec().to_hash(
            metadata.hash_algorithm
        ):
            install = True
            operation = "Re-initializing"
            reason = "outdated compared to lockfile"
        if not project.lockfile and metadata.requirements_hash != project.requirements.to_hash(metadata.hash_algorithm):
            install = True
            operation = "Re-initializing"
            reason = "outdated compared to requirements"

    if install:
        if not project.lockfile or upgrade:
            source_name = "requirements"
            source = project.requirements
            source_file = project.requirements_path
            transitive = True
        else:
            source_name = "lock file"
            source = project.lockfile.to_pinned_requirement_spec()
            source_file = project.lockfile_path
            transitive = False

        env_type = env_type or manager.get_environment().get_type()
        logger.info(
            "%s build environment from %s (%s)%s using installer %s.",
            operation,
            source_name,
            os.path.relpath(source_file),
            f" ({reason})" if reason else "",
            env_type.name,
        )

        tstart = time.perf_counter()
        manager.install(source, env_type, transitive, allow_incremental)
        duration = time.perf_counter() - tstart
        logger.info("Operation complete after %.3fs.", duration)

    else:
        logger.info("%s build environment of type %s", operation, current_type.name)


class Project(NamedTuple):
    directory: Path
    requirements_path: Path
    requirements: RequirementSpec
    lockfile_path: Path
    lockfile: Lockfile | None


def load_project(directory: Path, outdated_check: bool = True) -> Project:
    """
    This method loads the details about the current Kraken project from the current working directory
    and returns it. The project information includes the requirements for the project as well as the
    parsed lockfile, if present.

    :param directory: The directory for which to load the build project details for.
    :param outdated_check: If enabled, performs a check to see if the requirements that the lockfile was
        generated with is outdated compared to the project requirements.
    """

    project_info = GitAwareProjectFinder.default().find_project(directory)
    if not project_info:
        logger.error("no buildscript")
        sys.exit(1)
    script, runner = project_info

    # Load requirement spec from build script.
    logger.debug('Loading requirements from "%s" (runner: %s)', script, runner)

    # Extract the metadata provided by the buildscript() function call at the top of the build script.
    if not runner.has_buildscript_call(script):
        metadata = BuildscriptMetadata(requirements=["kraken-core"])
        logger.error(
            "Kraken build scripts must call the `buildscript()` function to be compatible with Kraken wrapper. "
            "Please add something like this at the top of your build script:\n\n%s\n"
            % indent(runner.get_buildscript_call_recommendation(metadata), "    "),
        )
        sys.exit(1)

    with BuildscriptMetadata.capture() as future:
        runner.execute_script(script, {})
    assert future.done()
    requirements = RequirementSpec.from_metadata(future.result())

    # Load lockfile if it exists.
    lockfile_path = script.with_suffix(".lock")
    if lockfile_path.is_file():
        logger.debug('loading lockfile from "%s"', lockfile_path)
        lockfile = Lockfile.from_path(lockfile_path)
        if outdated_check and lockfile and lockfile.requirements != requirements:
            logger.warning(
                'Lock file "%s" is outdated compared to requirements in "%s". Consider updating the lock file with '
                '"krakenw --upgrade lock"',
                os.path.relpath(lockfile_path),
                os.path.relpath(script),
            )
    else:
        lockfile = None

    return Project(script.parent, script, requirements, lockfile_path, lockfile)


@exit_on_known_exceptions(BuildEnvError, exit_code=2)
def main() -> NoReturn:
    parser = _get_argument_parser()
    args = parser.parse_args()
    logging_options = LoggingOptions.collect(args)
    logging_options.init_logging()
    env_options = EnvOptions.collect(args)

    if not args.cmd and not env_options.any():
        parser.print_usage()
        sys.exit(0)

    # When we delegate to the Kraken CLI, we want to make sure it can detect that it has been invoked from the wrapper.
    os.environ["KRAKENW"] = "1"

    # Convert the arguments we defined in the argument parser to the actual subcommand that we want
    # delegated.
    cmd: str | None = args.cmd[0] if args.cmd else None
    argv: list[str] = args.cmd[1:] + args.args

    if cmd in ("a", "auth"):
        # The `auth` comand does not require any current project information, it can be used globally.
        auth(
            f"{parser.prog} auth",
            argv,
            use_keyring_if_available=not env_options.no_keyring,
        )

    if cmd in ("config",):
        config_main(f"{parser.prog} config", argv)

    if cmd in ("list-pythons",):
        list_pythons(f"{parser.prog} list-pythons", argv)

    # The project details and build environment manager are relevant for any command that we are delegating.
    # This includes the built-in `lock` command.
    config_file = TomlConfigFile(DEFAULT_CONFIG_PATH)
    config = ConfigModel(config_file, DEFAULT_CONFIG_PATH)
    project = load_project(Path.cwd(), outdated_check=not env_options.upgrade)
    manager = BuildEnvManager(
        project.directory / BUILDENV_PATH,
<<<<<<< HEAD
        AuthModel(
            config,
            DEFAULT_CONFIG_PATH,
            use_keyring_if_available=not env_options.no_keyring,
        ),
=======
        AuthModel(config_file, DEFAULT_CONFIG_PATH, use_keyring_if_available=not env_options.no_keyring),
>>>>>>> 6de51b32
        incremental=env_options.incremental,
        show_install_logs=env_options.show_install_logs,
        default_type=config.get_default_installer(),
    )

    # Execute environment operations before delegating the command.

    is_lock_command = cmd in ("lock", "l")

    if env_options.status:
        if cmd or argv:
            logger.error("--status option must be used alone")
            sys.exit(1)
        _print_env_status(manager, project)
        sys.exit(0)

    if env_options.uninstall:
        if cmd or argv:
            logger.error("--uninstall option must be used alone")
            sys.exit(1)
        manager.remove()
        sys.exit(0)
    if env_options.any() or not is_lock_command:
        _ensure_installed(
            manager,
            project,
            env_options.reinstall,
            env_options.upgrade,
            env_options.use,
        )

    if cmd is None:
        assert not argv
        sys.exit(0)

    elif cmd in ("l", "lock"):
        lock(f"{parser.prog} lock", argv, manager, project)

    else:
        if project.directory.absolute() != Path.cwd():
            argv += ["-p", str(project.directory)]
        command = [cmd, *argv]
        logger.info("$ %s", " ".join(map(shlex.quote, ["kraken"] + command)))
        environment = manager.get_environment()
        environment.dispatch_to_kraken_cli(command)


if __name__ == "__main__":
    main()<|MERGE_RESOLUTION|>--- conflicted
+++ resolved
@@ -484,15 +484,7 @@
     project = load_project(Path.cwd(), outdated_check=not env_options.upgrade)
     manager = BuildEnvManager(
         project.directory / BUILDENV_PATH,
-<<<<<<< HEAD
-        AuthModel(
-            config,
-            DEFAULT_CONFIG_PATH,
-            use_keyring_if_available=not env_options.no_keyring,
-        ),
-=======
         AuthModel(config_file, DEFAULT_CONFIG_PATH, use_keyring_if_available=not env_options.no_keyring),
->>>>>>> 6de51b32
         incremental=env_options.incremental,
         show_install_logs=env_options.show_install_logs,
         default_type=config.get_default_installer(),
