[[entries]]
<<<<<<< HEAD
id = "a2bf2942-29a7-406f-a771-ebdca0051148"
type = "improvement"
description = "Use `tomlkit` instead of `tomli`/`tomli-w` packages to read/write Pyproject; this preserves comments in the `pyproject.toml`"
author = "@NiklasRosenstein"
component = "kraken-build"
=======
id = "adc17a2c-58fc-48e5-a476-2bcfccb26a21"
type = "fix"
description = "Do not fail when building the same PEX file twice"
author = "@Tpt"
>>>>>>> 4c0424fe

[[entries]]
id = "654174ac-b3d2-476a-b761-e65c8f4dd8a5"
type = "fix"
description = "Fixed an issue where when the DaemonController fails to start the daemon process, the fork of the Kraken process continues, resulting in two copies of the process trying to run to completion, e.g. executing tasks from this point on."
author = "niklas.rosenstein@helsing.ai"<|MERGE_RESOLUTION|>--- conflicted
+++ resolved
@@ -1,16 +1,15 @@
 [[entries]]
-<<<<<<< HEAD
 id = "a2bf2942-29a7-406f-a771-ebdca0051148"
 type = "improvement"
 description = "Use `tomlkit` instead of `tomli`/`tomli-w` packages to read/write Pyproject; this preserves comments in the `pyproject.toml`"
 author = "@NiklasRosenstein"
 component = "kraken-build"
-=======
+
+[[entries]]
 id = "adc17a2c-58fc-48e5-a476-2bcfccb26a21"
 type = "fix"
 description = "Do not fail when building the same PEX file twice"
 author = "@Tpt"
->>>>>>> 4c0424fe
 
 [[entries]]
 id = "654174ac-b3d2-476a-b761-e65c8f4dd8a5"
