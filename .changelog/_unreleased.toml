--- conflicted
+++ resolved
@@ -31,7 +31,6 @@
 author = "quentin.santos@helsing.ai"
 
 [[entries]]
-<<<<<<< HEAD
 id = "fb3fcc4a-a38a-445f-b124-571395b7ac86"
 type = "feature"
 description = "Introduce `kraken.std.python.project.python_project()` function which creates all tasks for a Python project."
@@ -42,7 +41,8 @@
 type = "breaking change"
 description = "Default project groups `lint` now only depends on `check` for order instead of strictly"
 author = "niklas.rosenstein@helsing.ai"
-=======
+
+[[entries]]
 id = "bc4f2e14-e52b-48ba-b0f3-c1b6210e1682"
 type = "fix"
 description = "Fix passing the actual list of tasks to `BuildError` and turn `BuildError.failed_tasks` into `Set[Task]` from `Set[str]`"
@@ -54,5 +54,4 @@
 type = "feature"
 description = "Add shellcheck capabilities"
 author = "niklas.rosenstein@helsing.ai"
-component = "kraken-build"
->>>>>>> 1e69c066
+component = "kraken-build"