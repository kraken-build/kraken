from __future__ import annotations

import argparse
import builtins
import contextlib
import io
import json
import logging
import os
import pdb
import sys
import textwrap
from functools import partial
from itertools import chain
from pathlib import Path
from typing import Any, NoReturn, Optional

from kraken.common import (
    BuildscriptMetadata,
    CurrentDirectoryProjectFinder,
    LoggingOptions,
    RequirementSpec,
    appending_to_sys_path,
    deprecated_get_requirement_spec_from_file_header,
    get_terminal_width,
    not_none,
    propagate_argparse_formatter_to_subparser,
)
from kraken.common.pyenv import get_distributions
from nr.io.graphviz.render import render_to_browser
from nr.io.graphviz.writer import GraphvizWriter
from termcolor import colored

from kraken.core.address import Address
from kraken.core.cli import serialize
from kraken.core.cli.executor import ColoredDefaultPrintingExecutorObserver, status_to_text
from kraken.core.cli.option_sets import BuildOptions, ExcludeOptions, GraphOptions, RunOptions, VizOptions
from kraken.core.system.context import Context
from kraken.core.system.errors import BuildError, ProjectNotFoundError
from kraken.core.system.graph import TaskGraph
from kraken.core.system.project import Project
from kraken.core.system.property import Property
from kraken.core.system.task import GroupTask, Task, TaskStatus

BUILD_SCRIPT = Path(".kraken.py")
BUILD_SUPPORT_DIRECTORY = "build-support"
logger = logging.getLogger(__name__)
print = partial(builtins.print, flush=True)


def _get_argument_parser(prog: str) -> argparse.ArgumentParser:
    parser = argparse.ArgumentParser(
        prog,
        formatter_class=lambda prog: argparse.RawDescriptionHelpFormatter(prog, width=120, max_help_position=60),
        description=textwrap.dedent(
            """
            The Kraken build system.

            Kraken focuses on ease of use and simplicity to model complex task orchestration workflows.
            """
        ),
    )
    subparsers = parser.add_subparsers(dest="cmd")

    run = subparsers.add_parser(
        "run",
        aliases=["r"],
        # The following makes sure --all will not be considered as an abbreviation of --allow-whatever
        # This is important because we do want to warn in case the user specifies the (invalid) --all flag
        # See https://docs.python.org/dev/library/argparse.html#allow-abbrev
        allow_abbrev=False,
    )
    LoggingOptions.add_to_parser(run)
    BuildOptions.add_to_parser(run)
    GraphOptions.add_to_parser(run, include_all_option=False)
    RunOptions.add_to_parser(run)

    query = subparsers.add_parser("query", aliases=["q"])
    query_subparsers = query.add_subparsers(dest="query_cmd")

    ls = query_subparsers.add_parser("ls", description="list all tasks and task groups in the build")
    LoggingOptions.add_to_parser(ls)
    BuildOptions.add_to_parser(ls)
    GraphOptions.add_to_parser(ls, saveable=False)

    describe = query_subparsers.add_parser(
        "describe",
        aliases=["d"],
        description="describe one or more tasks in detail",
    )
    LoggingOptions.add_to_parser(describe)
    BuildOptions.add_to_parser(describe)
    GraphOptions.add_to_parser(describe, saveable=False)

    viz = query_subparsers.add_parser("visualize", aliases=["viz", "v"], description="generate a GraphViz of the build")
    LoggingOptions.add_to_parser(viz)
    BuildOptions.add_to_parser(viz)
    GraphOptions.add_to_parser(viz, saveable=False)
    VizOptions.add_to_parser(viz)

    tree = query_subparsers.add_parser("tree", aliases=["t"], description="Output the project and task tree.")
    LoggingOptions.add_to_parser(tree)
    BuildOptions.add_to_parser(tree)
    GraphOptions.add_to_parser(tree)
    ExcludeOptions.add_to_parser(tree)

    # This command is used by kraken-wrapper to produce a lock file.
    env = query_subparsers.add_parser("env", description="produce a JSON file of the Python environment distributions")
    LoggingOptions.add_to_parser(env)

    propagate_argparse_formatter_to_subparser(parser)
    return parser


def _load_build_state(
    exit_stack: contextlib.ExitStack,
    build_options: BuildOptions,
    graph_options: GraphOptions,
) -> tuple[Context, TaskGraph]:
    """
    This function loads the build state for the current working directory; which involves either executing the
    Kraken build script or loading one or more state files from their serialized form on disk.
    """

    if graph_options.restart and not graph_options.resume:
        raise ValueError("the --restart option requires the --resume flag")

    # Calculate the main subproject based on the project directory.
    root_directory = build_options.project_dir.absolute().resolve()
    try:
        subproject_directory = Path.cwd().relative_to(root_directory)
    except ValueError:
        raise ValueError(
            f"-p,--project-dir must be a parent directory of {Path.cwd()}, not a sibling/subdirectory "
            f"(got: {build_options.project_dir})"
        )

    # For consistency, we always act as if Kraken was run from the project root directory.
    # Using the `subproject_directory`, we later fitler down which tasks are selected / how relative
    # task references on the CLI are resolved.
    os.chdir(root_directory)

    project_info = CurrentDirectoryProjectFinder.default().find_project(Path.cwd())
    if not project_info:
        # We are OKAY with resuming a build from serialized state files even if no build script exists in the
        # current working directory; this is a feature that is often useful for debugging purposes when you want
        # to inspect the final state of a build, like from CI.
        if not graph_options.resume:
            raise ValueError(f'no Kraken build script found in the directory "{build_options.project_dir}"')

    # Before we can deserialize the build state, we must add the additional paths to `sys.path` that are defined
    # in by the script using the buildscript() function, or for backwards compatibility, in the file header as
    # comments.

    # Note that if we are simply going to execute the build script (i.e. not deserializing from state files),
    # we can rely on the buildscript() call in the script to update `sys.path`; but if the deprecated file header
    # is used to define the pythonpath we still need to parse it explicitly.

    if project_info:
        # Attempt to read the requirement spec in the deprecated format first.
        requirements = deprecated_get_requirement_spec_from_file_header(project_info.script)

        # If the file does not have the deprecated requirement spec file header as comments, we instead want
        # to capture the buildscript() call by tenatively executing the script. However, we only need to do
        # this if we want to resume from a serialized build state. When we need to execute the full script
        # anyway, we can rely on a callback that we register for when buildscript() is called to update
        # the `sys.path`, which avoids that we execute the script twice.
        if not requirements and graph_options.resume and project_info.runner.has_buildscript_call(project_info.script):
            with BuildscriptMetadata.capture() as future:
                project_info.runner.execute_script(project_info.script, {})
            assert future.done()
            requirements = RequirementSpec.from_metadata(future.result())

        # Update `sys.path` with the python path from the requirement spec, if any.
        if requirements:
            exit_stack.enter_context(appending_to_sys_path(requirements.pythonpath))

    context: Context | None = None

    # Deserialize the build state from files in the build state directory (+ extra dirs) if that is what
    # the user requested.
    if graph_options.resume:
        context, graph = serialize.load_build_state([build_options.state_dir] + build_options.additional_state_dirs)
        if not graph:
            raise ValueError("cannot --resume without build state")
        if graph and graph_options.restart:
            graph.restart()
        assert context is not None

    # Otherwise, we need to execute the build script.
    else:
        if build_options.no_load_project:
            raise ValueError(
                "no existing build state was loaded; typically that would load the root project "
                "but --no-load-project was specified."
            )

        # Register a callback for when the buildscript calls the buildscript() method. Any requirements passed
        # to the function are already expected to have been handled with by the Kraken wrapper, but we need to
        # handle the additions to `sys.path` here.
        def _buildscript_metadata_callback(metadata: BuildscriptMetadata) -> None:
            requirements = RequirementSpec.from_metadata(metadata)
            exit_stack.enter_context(appending_to_sys_path(requirements.pythonpath))

        context = Context(build_options.build_dir)

        with BuildscriptMetadata.callback(_buildscript_metadata_callback):
            context.load_project(Path.cwd())
            context.finalize()
            graph = TaskGraph(context)

    assert graph is not None

    # Serialize the build graph, even on failure, at the end of the build.
    if not graph_options.no_save:
        exit_stack.callback(
            lambda: serialize.save_build_state(build_options.state_dir, build_options.state_name, not_none(graph))
        )

    # Find the project from which we'll resolve relative task references based on the original current working
    # directory relative to the project root directory.
    relative_address = Address(":" + ":".join(subproject_directory.parts))

    # Find the project that contains the current working directory.
    try:
        context.focus_project = context.get_project(relative_address)
        logger.info("project '%s' is the main project", context.focus_project.address)
    except ProjectNotFoundError as e:
        logger.info("project '%s' does not exist, setting context.focus_project = None", e.address)
        context.focus_project = None

    # Deselect all tasks.
    for task in graph.root.tasks():
        task.selected = False

    # Mark tasks that were explicitly selected on the command-line as such. Tasks may alter their behaviour
    # based on whether they were explicitly selected or not.
    if graph_options.tasks:
        selected = context.resolve_tasks(graph_options.tasks, relative_to=relative_address, set_selected=True)
        targets = selected
    else:
        targets = context.resolve_tasks(None, relative_to=relative_address)

    # Trim the graph down to the selected or default tasks.
    if not graph_options.all:
        graph = graph.trim(targets)

    return context, graph


def run(
    exit_stack: contextlib.ExitStack,
    build_options: BuildOptions,
    graph_options: GraphOptions,
    run_options: RunOptions,
) -> None:
    context, graph = _load_build_state(
        exit_stack=exit_stack,
        build_options=build_options,
        graph_options=graph_options,
    )

    # TODO(@NiklasRosenstein): Having the observer mark the excluded tasks as skipped is a hack.
    #       Can we just mark these tasks as skipped after the graph is loaded (e.g. right here?).
    context.observer = ColoredDefaultPrintingExecutorObserver(
        context.resolve_tasks(run_options.exclude_tasks),
        context.resolve_tasks(run_options.exclude_tasks_subgraph),
    )

    if run_options.skip_build:
        print("note: skipped build due to -s,--skip-build option.")
        sys.exit(0)
    else:
        if not graph:
            if run_options.allow_no_tasks:
                print("note: no tasks were selected (--allow-no-tasks)", "blue", file=sys.stderr)
                sys.exit(0)
            else:
                print("error: no tasks were selected", file=sys.stderr)
                sys.exit(1)

        try:
            context.execute(graph)
        except BuildError as exc:
            print()
            print("error:", exc, file=sys.stderr)
            sys.exit(1)


def ls(graph: TaskGraph) -> None:
    goal_tasks = set(graph.tasks(goals=True))
    all_tasks = set(graph.tasks())
    if not all_tasks:
        print("no tasks")
        sys.exit(1)
    longest_name = max(map(len, (t.path for t in all_tasks))) + 1

    print()
    print(colored("Tasks", "blue", attrs=["bold", "underline"]))
    print()

    width = get_terminal_width(120)

    def _print_task(task: Task) -> None:
        line = [task.path.ljust(longest_name)]
        remaining_width = width - len(line[0])
        if task in goal_tasks:
            line[0] = colored(line[0], "green")
        if task.default:
            line[0] = colored(line[0], attrs=["bold"])
        status = graph.get_status(task)
        if status is not None:
            line.append(f"[{status_to_text(status)}]")
            status_length = 2 + len(status_to_text(status, colored=False)) + 1
            remaining_width -= status_length
        description = task.get_description()
        if description:
            remaining_width -= 2
            if remaining_width <= 0:
                remaining_width = width
            for part in textwrap.wrap(
                description,
                remaining_width,
                subsequent_indent=(width - remaining_width) * " ",
            ):
                line.append(part)
                line.append("\n")
            line.pop()
        print("  " + " ".join(line))

    def sort_key(task: Task) -> str:
        return task.path

    for task in sorted(graph.tasks(), key=sort_key):
        if isinstance(task, GroupTask):
            continue
        _print_task(task)

    print()
    print(colored("Groups", "blue", attrs=["bold", "underline"]))
    print()

    for task in sorted(graph.tasks(), key=sort_key):
        if not isinstance(task, GroupTask):
            continue
        _print_task(task)

    print()


def tree(graph: TaskGraph, exclude_options: ExcludeOptions) -> None:
    if exclude_options.exclude_tasks or exclude_options.exclude_tasks_subgraph:
        # Mark tasks that are excluded as skipped.
        for task in chain(
            graph.context.resolve_tasks(exclude_options.exclude_tasks),
            graph.context.resolve_tasks(exclude_options.exclude_tasks_subgraph),
        ):
            if not graph.get_status(task):
                graph.set_status(task, TaskStatus.skipped("excluded by -x/-X"))

    tasks = set(graph.tasks())

    # Filter out empty group tasks.
    tasks = {t for t in tasks if not isinstance(t, GroupTask) or t.tasks}

    # Find the projects we'd be looking to output.
    projects = {x.project for x in tasks}
    if graph.context.focus_project:
        projects.add(graph.context.focus_project)

    # Make sure we include all projects in between.
    for p in list(projects):
        while p and p.parent:
            p = p.parent
            projects.add(p)

    def _format_address(obj: Project | Task) -> str:
        address = obj.address

        parent = address.parent.set_container(True) if address and not address.is_root() else None
        if parent:
            result = colored(str(parent), "grey")
        else:
            result = ""
        result = result + colored(":" if address.is_root() else address.name, attrs=["bold"])

        if isinstance(obj, Project):
            if address.is_root():
                result += colored(" (root project)", "green")
            else:
                result += colored(" (sub project)", "green")
        if obj == graph.context.focus_project:
            result += colored(" (focus)", "cyan")
        if isinstance(obj, GroupTask):
            if obj.default:
                result += colored(" (default group)", "yellow", attrs=["bold"])
            else:
                result += colored(" (group)", "yellow")
        elif isinstance(obj, Task):
            if obj.default:
                result += colored(" (default task)", "blue", attrs=["bold"])
            else:
                result += colored(" (task)", "blue")
        if isinstance(obj, Task):
            if obj.selected:
                result += colored(" (selected)", "magenta")

            status = graph.get_status(obj)
            if status is not None:
                result += colored(f" [{status_to_text(status)}]", "cyan")

        return result

    def _recurse(obj: Project | Task, prefix: str, is_last: bool) -> None:
        if not (isinstance(obj, Project) and obj.address.is_root()):
            if is_last:
                this_prefix = prefix + "└── "
                child_prefix = prefix + "    "
            else:
                this_prefix = prefix + "├── "
                child_prefix = prefix + "│   "
        else:
            this_prefix = child_prefix = ""
        if isinstance(obj, Project):
            print(f"{colored(this_prefix, 'grey')}{_format_address(obj)}")
            members = sorted(list(obj.tasks().values()) + list(obj.subprojects().values()), key=lambda x: x.name)
            # Don't show empty groups
            members = [m for m in members if not isinstance(m, GroupTask) or m.tasks]
            # Don't show tasks/projects that are not in the graph.
            members = [m for m in members if m in tasks or m in projects]
            for idx, member in enumerate(members):
                is_last = idx == len(members) - 1
                _recurse(member, child_prefix, is_last)
        else:
            print(f"{colored(this_prefix, 'grey')}{_format_address(obj)}")

    print()
    _recurse(graph.context.root_project, "", True)


def describe(graph: TaskGraph) -> None:
    """
    Describes the selected tasks.
    """

    tasks = [t for t in graph.tasks() if t.selected]
    print("selected", len(tasks), "task(s)")
    print()

    for task in tasks:
        print("Group" if isinstance(task, GroupTask) else "Task", colored(task.path, attrs=["bold", "underline"]))
        print("  Type:", type(task).__module__ + "." + type(task).__name__)
        print("  Type defined in:", colored(sys.modules[type(task).__module__].__file__ or "???", "cyan"))
        print("  Default:", task.default)
        print("  Selected:", task.selected)
        print("  Capture:", task.capture)
        rels = list(task.get_relationships())
        print(colored("  Relationships", attrs=["bold"]), f"({len(rels)})")
        for rel in rels:
            print(
                "".ljust(4),
                colored(rel.other_task.path, "blue"),
                f"before={rel.inverse}, strict={rel.strict}",
            )
        print("  " + colored("Properties", attrs=["bold"]) + f" ({len(type(task).__schema__)})")
        longest_property_name = max(map(len, type(task).__schema__.keys())) if type(task).__schema__ else 0
        for key in type(task).__schema__:
            prop: Property[Any] = getattr(task, key)
            print(
                "".ljust(4),
                (key + ":").ljust(longest_property_name + 1),
                f'{colored(prop.get_or("<unset>"), "blue")}',
            )
        print()


def visualize(graph: TaskGraph, viz_options: VizOptions) -> None:
    root = graph.root
    if viz_options.reduce or viz_options.reduce_keep_explicit:
        root = root.reduce(keep_explicit=viz_options.reduce_keep_explicit)
        graph = graph.reduce(keep_explicit=viz_options.reduce_keep_explicit)

    buffer = io.StringIO()
    writer = GraphvizWriter(buffer if viz_options.show else sys.stdout)
    writer.digraph(fontname="monospace", rankdir="LR")
    writer.set_node_style(style="filled", shape="box")

    style_default = {"penwidth": "3"}
    style_goal = {"fillcolor": "lawngreen"}
    style_select = {"fillcolor": "darkgoldenrod1"}
    style_group = {"shape": "ellipse"}
    style_edge_non_strict = {"style": "dashed"}
    style_edge_implicit = {"color": "gray"}

    writer.subgraph("cluster_#legend", label="Legend")
    # writer.node("#task", label="task")
    writer.node("#group", label="group task", **style_group)
    writer.node("#default", label="runs by default", **style_default)
    writer.node("#selected", label="task will run", **style_select)
    writer.node("#goal", label="goal task", **style_goal)
    writer.end()

    writer.subgraph("cluster_#build", label="Build Graph")

    main = root if viz_options.inactive else graph
    goal_tasks = set(graph.tasks(goals=True))
    selected_tasks = set(graph.tasks())

    for task in main.tasks():
        style = {}
        style.update(style_default if task.default else {})
        style.update(style_group if isinstance(task, GroupTask) else {})
        style.update(style_select if task in selected_tasks else {})
        style.update(style_goal if task in goal_tasks else {})

        writer.node(task.path, **style)
        for predecessor in main.get_predecessors(task, ignore_groups=False):
            writer.edge(
                predecessor.path,
                task.path,
                **({} if main.get_edge(predecessor, task).strict else style_edge_non_strict),
                **(style_edge_implicit if main.get_edge(predecessor, task).implicit else {}),
            )

    writer.end()
    writer.end()

    if viz_options.show:
        render_to_browser(buffer.getvalue())


def env() -> None:
    dists = sorted(get_distributions().values(), key=lambda dist: dist.name)
    print(json.dumps([dist.to_json() for dist in dists], sort_keys=True))


def main_internal(prog: str, argv: list[str] | None, pdb_enabled: bool) -> NoReturn:
    parser = _get_argument_parser(prog)
    args = parser.parse_args(sys.argv[1:] if argv is None else argv)

    if not args.cmd:
        parser.print_usage()
        sys.exit(0)

    if LoggingOptions.available(args):
        LoggingOptions.collect(args).init_logging()

    if pdb_enabled:
        logger.info("note: KRAKEN_PDB=1 is set, an interactive debugging session will be started on exit.")
        logger.info("note: Exceptions raised in tasks will not trigger an interactive debugging session.")

    if args.cmd in ("run", "r"):
        with contextlib.ExitStack() as exit_stack:
            run(exit_stack, BuildOptions.collect(args), GraphOptions.collect(args), RunOptions.collect(args))

    elif args.cmd in ("query", "q"):
        if not args.query_cmd:
            parser.print_usage()
            sys.exit(0)

        if args.query_cmd == "env":
            env()
            sys.exit(0)

        build_options = BuildOptions.collect(args)
        graph_options = GraphOptions.collect(args)

        with contextlib.ExitStack() as exit_stack:
<<<<<<< HEAD
            optional_graph: Optional[TaskGraph] = None
            try:
                _, optional_graph = _load_build_state(
                    exit_stack=exit_stack,
                    build_options=build_options,
                    graph_options=graph_options,
                )
            except ValueError as err:
                print(
                    colored(("> "), "magenta")
                    + colored("Kraken has detected an error: " + str(err), "yellow", attrs=["bold"])
                )
                if err.__cause__ is not None:
                    sys.excepthook(type(err.__cause__), err.__cause__, err.__cause__.__traceback__)

            if optional_graph is not None:
                graph: TaskGraph = optional_graph

                if args.query_cmd == "ls":
                    ls(graph)
                elif args.query_cmd in ("describe", "d"):
                    describe(graph)
                elif args.query_cmd in ("visualize", "viz", "v"):
                    visualize(graph, VizOptions.collect(args))
                elif args.query_cmd in ("t", "tree"):
                    tree(graph)
                else:
                    assert False, args.query_cmd
=======
            _context, graph = _load_build_state(
                exit_stack=exit_stack,
                build_options=build_options,
                graph_options=graph_options,
            )

            if args.query_cmd == "ls":
                ls(graph)
            elif args.query_cmd in ("describe", "d"):
                describe(graph)
            elif args.query_cmd in ("visualize", "viz", "v"):
                visualize(graph, VizOptions.collect(args))
            elif args.query_cmd in ("t", "tree"):
                tree(graph, ExcludeOptions.collect(args))
            else:
                assert False, args.query_cmd
>>>>>>> 11d8f110

    else:
        parser.print_usage()

    sys.exit(0)


def main(prog: str = "kraken", argv: list[str] | None = None) -> NoReturn:
    pdb_enabled = os.getenv("KRAKEN_PDB") == "1"
    profile_outfile = os.getenv("KRAKEN_PROFILING")
    try:
        if profile_outfile:
            import cProfile as profile

            with open(profile_outfile, "w"):  # Make sure the file exists
                pass

            prof = profile.Profile()
            try:
                prof.runcall(main_internal, prog, argv, pdb_enabled)
            finally:
                prof.dump_stats(profile_outfile)
        else:
            main_internal(prog, argv, pdb_enabled)
        sys.exit(0)
    except:  # noqa: E722
        if pdb_enabled:
            pdb.post_mortem()
        raise


if __name__ == "__main__":
    main()<|MERGE_RESOLUTION|>--- conflicted
+++ resolved
@@ -566,7 +566,6 @@
         graph_options = GraphOptions.collect(args)
 
         with contextlib.ExitStack() as exit_stack:
-<<<<<<< HEAD
             optional_graph: Optional[TaskGraph] = None
             try:
                 _, optional_graph = _load_build_state(
@@ -595,24 +594,6 @@
                     tree(graph)
                 else:
                     assert False, args.query_cmd
-=======
-            _context, graph = _load_build_state(
-                exit_stack=exit_stack,
-                build_options=build_options,
-                graph_options=graph_options,
-            )
-
-            if args.query_cmd == "ls":
-                ls(graph)
-            elif args.query_cmd in ("describe", "d"):
-                describe(graph)
-            elif args.query_cmd in ("visualize", "viz", "v"):
-                visualize(graph, VizOptions.collect(args))
-            elif args.query_cmd in ("t", "tree"):
-                tree(graph, ExcludeOptions.collect(args))
-            else:
-                assert False, args.query_cmd
->>>>>>> 11d8f110
 
     else:
         parser.print_usage()
