[[entries]]
<<<<<<< HEAD
id = "4813b04f-daea-4e06-9864-e6085e62b3fa"
type = "improvement"
description = "Reduced stack-trace for common errors produced in main.py"
author = "chris.cunningham@helsing.ai"
pr = "https://github.com/kraken-build/kraken-build/pull/32"
=======
id = "e16431de-a6a4-4a4d-a85f-286de5fc2ab8"
type = "improvement"
description = "Replace more references to deprecated `Task.path` and `Project.path` with the new `.address` attribute"
author = "@NiklasRosenstein"

[[entries]]
id = "41818a3d-25b8-46ee-8dc7-198eeb0b6f5d"
type = "improvement"
description = "Get rid of `pretty_errors` again, experience has shown that it does not provide the added value that we hoped for as it still just outputs a Python traceback, but now in a different format than people are used to."
author = "@NiklasRosenstein"
pr = "https://github.com/kraken-build/kraken-build/pull/49"

[[entries]]
id = "fc94e125-f8a9-42ac-92b5-18278ab650db"
type = "improvement"
description = "Handle common errors in the Kraken CLI to improve the user experience."
author = "@NiklasRosenstein"
pr = "https://github.com/kraken-build/kraken-build/pull/49"

[[entries]]
id = "dbd60541-5ee2-4a87-a7b5-6fb07af9a77d"
type = "feature"
description = "Add `TaskStatusType.WARNING`"
author = "@NiklasRosenstein"
pr = "https://github.com/kraken-build/kraken-build/pull/50"

[[entries]]
id = "197faa5a-4803-4c7b-8a27-53bbf023dd52"
type = "feature"
description = "Support `Literal` type hints in `Property`"
author = "@NiklasRosenstein"
pr = "https://github.com/kraken-build/kraken-build/pull/50"

[[entries]]
id = "2746bc35-5f52-41ff-958d-fb269f4fe2ee"
type = "breaking change"
description = "The `kraken.core.testing` Pytest fixtures now always create a Context and Project in temporary directories. The temporary directories are distinct, this helps in ensuring that we do not accidentally depend on the current working directory or the project directory being somehow related to the Context directory."
author = "@NiklasRosenstein"
pr = "https://github.com/kraken-build/kraken-build/pull/50"

[[entries]]
id = "4fa257a1-814b-4c05-bce5-9f4d42205c8d"
type = "breaking change"
description = "Moved `as_bytes()` from `kraken.core.lib.check_file_contents_task` to `kraken.common.strings`"
author = "@NiklasRosenstein"
pr = "https://github.com/kraken-build/kraken-build/pull/51"

[[entries]]
id = "600f4fac-72a5-4919-ba73-36015a2994ab"
type = "feature"
description = "Add `Property.is_set()` which returns `True` if `Property.set()` (or its variants) have not been called before and if the property does not have a default value."
author = "@NiklasRosenstein"
pr = "https://github.com/kraken-build/kraken-build/pull/51"

[[entries]]
id = "6bb6c310-8531-4ceb-816c-febc6f087d36"
type = "feature"
description = "Add `Project.task()` overload to create tasks, which deprecated `Project.do()`"
author = "@NiklasRosenstein"
pr = "https://github.com/kraken-build/kraken-build/pull/54"

[[entries]]
id = "b35ae751-db16-4f63-8ca7-28a6de247c8c"
type = "deprecation"
description = "Deprecate `Project.do()` in favor of `Project.task()`"
author = "@NiklasRosenstein"
pr = "https://github.com/kraken-build/kraken-build/pull/54"

[[entries]]
id = "22b41084-590b-4f4e-b795-5f329caaac20"
type = "improvement"
description = "Add `Address.normalize(keep_container)` keyword argument."
author = "@NiklasRosenstein"
pr = "https://github.com/kraken-build/kraken-build/pull/54"

[[entries]]
id = "b43ae504-597e-47fb-b61f-a2f275cdd79a"
type = "fix"
description = "Fixed `Context.resolve_tasks()` when `None` is passed, which is intended to resolve only the default tasks in the current project and its subprojects. Before this fix, the method would return _all_ tasks of the current project instead, because the address `.` would be treated like a single-element address, such as `lint`, which gets turned into `:**:.` (or `:**:lint`)."
author = "@NiklasRosenstein"
pr = "https://github.com/kraken-build/kraken-build/pull/54"

[[entries]]
id = "e4cca7cc-7aca-4472-937c-cd429e94a6cd"
type = "feature"
description = "Add `Project.task(name, closure)` overload that can be used in BuildDSL build scripts to define custom tasks. It creates an instance of an `InlineTask`, which also allows adding properties dynamically."
author = "@NiklasRosenstein"
pr = "https://github.com/kraken-build/kraken-build/pull/54"

[[entries]]
id = "c6a52685-87f9-4990-b516-315b53f8a2a1"
type = "feature"
description = "The `Property` class is now a Python descriptor, allowing to assign property values to tasks using assignments in addition to `set()`. Assigning `None` to it will set it to `None` for optional properties, and clear it for non-optional properties."
author = "@NiklasRosenstein"
pr = "https://github.com/kraken-build/kraken-build/pull/54"

[[entries]]
id = "f29e0786-6c0a-42f8-a20a-123a637669e0"
type = "fix"
description = "Fix `kraken query tree` command to remove the `--no-save` option and to never save the build context to disk after the command."
author = "@NiklasRosenstein"
pr = "https://github.com/kraken-build/kraken-build/pull/54"
>>>>>>> b96f81cb
<|MERGE_RESOLUTION|>--- conflicted
+++ resolved
@@ -1,11 +1,4 @@
 [[entries]]
-<<<<<<< HEAD
-id = "4813b04f-daea-4e06-9864-e6085e62b3fa"
-type = "improvement"
-description = "Reduced stack-trace for common errors produced in main.py"
-author = "chris.cunningham@helsing.ai"
-pr = "https://github.com/kraken-build/kraken-build/pull/32"
-=======
 id = "e16431de-a6a4-4a4d-a85f-286de5fc2ab8"
 type = "improvement"
 description = "Replace more references to deprecated `Task.path` and `Project.path` with the new `.address` attribute"
@@ -108,4 +101,10 @@
 description = "Fix `kraken query tree` command to remove the `--no-save` option and to never save the build context to disk after the command."
 author = "@NiklasRosenstein"
 pr = "https://github.com/kraken-build/kraken-build/pull/54"
->>>>>>> b96f81cb
+
+[[entries]]
+id = "4813b04f-daea-4e06-9864-e6085e62b3fa"
+type = "improvement"
+description = "Reduced stack-trace for common errors produced in main.py"
+author = "chris.cunningham@helsing.ai"
+pr = "https://github.com/kraken-build/kraken-build/pull/32"