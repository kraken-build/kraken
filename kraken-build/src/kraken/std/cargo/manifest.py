"""Manifest parser for the relevant bits and pieces."""

from __future__ import annotations

import json
import logging
import os
import subprocess
from dataclasses import dataclass, fields
from enum import Enum
from pathlib import Path
from typing import Any

import tomli
import tomli_w
from pydantic import ClassError

logger = logging.getLogger(__name__)


@dataclass
class Bin:
    name: str
    path: str
    _remainder: dict[str, Any]

    def to_json(self) -> dict[str, Any]:
        return {"name": self.name, "path": self.path, **self._remainder}

    @staticmethod
    def from_json(data: dict[str, Any]) -> Bin:
        data = dict(data)
        return Bin(data.pop("name"), data.pop("path"), _remainder=data)


# TODO: Differentiate between lib kinds?


class ArtifactKind(Enum):
    BIN = 1
    LIB = 2


@dataclass
class Artifact:
    name: str
    path: str
    kind: ArtifactKind
    manifest_path: str

    def to_json(self) -> dict[str, str]:
        return {"name": self.name, "path": self.path, "kind": str(self.kind), "manifest_path": self.manifest_path}


@dataclass
class WorkspaceMember:
    id: str
    name: str
    version: str
    edition: str
    manifest_path: Path


@dataclass
class CargoMetadata:
    _path: Path
    _data: dict[str, Any]

    workspaceMembers: list[WorkspaceMember]
    artifacts: list[Artifact]
    target_directory: Path

    @classmethod
<<<<<<< HEAD
    def read(cls, project_dir: Path, from_project_dir: bool = False) -> CargoMetadata:
=======
    def read(cls, project_dir: Path, locked: bool | None = None) -> CargoMetadata:
>>>>>>> 89d1cfc3
        cmd = [
            "cargo",
            "metadata",
            "--no-deps",
            "--format-version=1",
            "--manifest-path",
            str(project_dir / "Cargo.toml"),
        ]
<<<<<<< HEAD
        # the .cargo/config.toml in user/foo/bar is not picked up when running this command from
        # user/foo for example. This flag executes the subprocess from the project dir
        if from_project_dir:
            cwd = project_dir
        else:
            cwd = Path(os.getcwd())

        result = subprocess.run(cmd, stdout=subprocess.PIPE, cwd=cwd)
=======
        if locked is None:
            project_dir = project_dir.absolute()
            for parent in [project_dir, *project_dir.parents]:
                if (parent / "Cargo.lock").exists():
                    cmd.append("--locked")
                    break
        elif locked:
            # if locked is True, we should *always* pass --locked.
            # the expectation is that the command will fail w/o Cargo.lock.
            cmd.append("--locked")
        result = subprocess.run(cmd, stdout=subprocess.PIPE)
>>>>>>> 89d1cfc3
        if result.returncode != 0:
            logger.error("Stderr: %s", result.stderr)
            logger.error(f"Could not execute `{' '.join(cmd)}`, and thus can't read the cargo metadata.")
            logger.error(
                "This is due to a malformed Cargo setup, possibly due to missing registries in the config.toml."
                "See https://github.com/kraken-build/kraken-std/pull/59 for more details."
            )
            logger.error(
                "This is a known deficiency of Kraken currently - to proceed, you must comment out "
                "non-default registry imports that you have added in your Cargo.toml files, run "
                "`krakenw run :cargoSyncConfig`, and then uncomment them again."
            )
            logger.error(
                "If you continue to have this error after performing the above, you may have unrelated Cargo issues"
            )
            raise RuntimeError("Could not read cargo metadata. Please see logs for instructions.")
        else:
            return cls.of(project_dir, json.loads(result.stdout.decode("utf-8")))

    @classmethod
    def of(cls, path: Path, data: dict[str, Any]) -> CargoMetadata:
        workspace_members = []
        artifacts = []
        for package in data["packages"]:
            id = package["id"]
            if id in data["workspace_members"]:
                workspace_members.append(
                    WorkspaceMember(
                        id, package["name"], package["version"], package["edition"], Path(package["manifest_path"])
                    )
                )
                for target in package["targets"]:
                    if "bin" in target["kind"]:
                        artifacts.append(
                            Artifact(target["name"], target["src_path"], ArtifactKind.BIN, package["manifest_path"])
                        )
                    elif "lib" in target["kind"]:
                        artifacts.append(
                            Artifact(target["name"], target["src_path"], ArtifactKind.LIB, package["manifest_path"])
                        )

        return cls(path, data, workspace_members, artifacts, Path(data["target_directory"]))


@dataclass
class Package:
    name: str
    version: str | None
    edition: str | None
    unhandled: dict[str, Any] | None

    @classmethod
    def from_json(cls, json: dict[str, str]) -> Package:
        cloned = dict(json)
        name = cloned.pop("name")
        version = cloned.pop("version", None)
        edition = cloned.pop("edition", None)
        return Package(name, version, edition, cloned)

    def to_json(self) -> dict[str, str]:
        values = {f.name: getattr(self, f.name) for f in fields(self) if f.name != "unhandled"}
        if self.unhandled is not None:
            values.update({k: v for k, v in self.unhandled.items() if v is not None})
        return {k: v for k, v in values.items() if v is not None}


@dataclass
class WorkspacePackage:
    version: str
    unhandled: dict[str, Any] | None

    @classmethod
    def from_json(cls, json: dict[str, str]) -> WorkspacePackage:
        cloned = dict(json)
        version = cloned.pop("version")
        return WorkspacePackage(version, cloned)

    def to_json(self) -> dict[str, str]:
        values = {f.name: getattr(self, f.name) for f in fields(self) if f.name != "unhandled"}
        if self.unhandled is not None:
            values.update({k: v for k, v in self.unhandled.items() if v is not None})
        return {k: v for k, v in values.items() if v is not None}


@dataclass
class Workspace:
    package: WorkspacePackage | None
    members: list[str] | None
    unhandled: dict[str, Any] | None

    @classmethod
    def from_json(cls, json: dict[str, Any]) -> Workspace:
        cloned = dict(json)
        return Workspace(
            WorkspacePackage.from_json(cloned.pop("package")) if "package" in cloned else None,
            cloned.pop("members") if "members" in cloned else None,
            cloned,
        )

    def to_json(self) -> dict[str, Any]:
        values = {
            "package": self.package.to_json() if self.package else None,
            "members": self.members if self.members else None,
        }
        if self.unhandled is not None:
            values.update({k: v for k, v in self.unhandled.items() if v is not None})
        return {k: v for k, v in values.items() if v is not None}


@dataclass
class Dependencies:
    data: dict[str, Any]

    @classmethod
    def from_json(cls, json: dict[str, Any]) -> Dependencies:
        cloned = dict(json)
        return Dependencies(cloned)

    def to_json(self) -> dict[str, Any]:
        return self.data


@dataclass
class CargoManifest:
    _path: Path
    _data: dict[str, Any]

    package: Package | None
    workspace: Workspace | None
    dependencies: Dependencies | None
    build_dependencies: Dependencies | None
    bin: list[Bin]

    @classmethod
    def read(cls, path: Path) -> CargoManifest:
        with path.open("rb") as fp:
            ret = cls.of(path, tomli.load(fp))
            if ret.package is None and ret.workspace is None:
                raise ClassError
            return ret

    @classmethod
    def of(cls, path: Path, data: dict[str, Any]) -> CargoManifest:
        return cls(
            path,
            data,
            Package.from_json(data["package"]) if "package" in data else None,
            Workspace.from_json(data["workspace"]) if "workspace" in data else None,
            Dependencies.from_json(data["dependencies"]) if "dependencies" in data else None,
            Dependencies.from_json(data["build-dependencies"]) if "build-dependencies" in data else None,
            [Bin.from_json(x) for x in data.get("bin", [])],
        )

    def to_json(self) -> dict[str, Any]:
        result = self._data.copy()
        if self.bin:
            result["bin"] = [x.to_json() for x in self.bin]
        else:
            result.pop("bin", None)
        if self.package:
            result["package"] = self.package.to_json()
        if self.workspace:
            result["workspace"] = self.workspace.to_json()
        if self.dependencies:
            result["dependencies"] = self.dependencies.to_json()
        if self.build_dependencies:
            result["build-dependencies"] = self.build_dependencies.to_json()
        return result

    def to_toml_string(self) -> str:
        return tomli_w.dumps(self.to_json())

    def save(self, path: Path | None = None) -> None:
        path = path or self._path
        with path.open("wb") as fp:
            tomli_w.dump(self.to_json(), fp)<|MERGE_RESOLUTION|>--- conflicted
+++ resolved
@@ -71,11 +71,7 @@
     target_directory: Path
 
     @classmethod
-<<<<<<< HEAD
-    def read(cls, project_dir: Path, from_project_dir: bool = False) -> CargoMetadata:
-=======
-    def read(cls, project_dir: Path, locked: bool | None = None) -> CargoMetadata:
->>>>>>> 89d1cfc3
+    def read(cls, project_dir: Path, from_project_dir: bool = False, locked: bool | None = None) -> CargoMetadata:
         cmd = [
             "cargo",
             "metadata",
@@ -84,7 +80,7 @@
             "--manifest-path",
             str(project_dir / "Cargo.toml"),
         ]
-<<<<<<< HEAD
+
         # the .cargo/config.toml in user/foo/bar is not picked up when running this command from
         # user/foo for example. This flag executes the subprocess from the project dir
         if from_project_dir:
@@ -92,20 +88,20 @@
         else:
             cwd = Path(os.getcwd())
 
-        result = subprocess.run(cmd, stdout=subprocess.PIPE, cwd=cwd)
-=======
         if locked is None:
+            # Append `--locked` if a Cargo.lock file is found in the project directory or any of its parents.
             project_dir = project_dir.absolute()
             for parent in [project_dir, *project_dir.parents]:
                 if (parent / "Cargo.lock").exists():
                     cmd.append("--locked")
                     break
         elif locked:
-            # if locked is True, we should *always* pass --locked.
-            # the expectation is that the command will fail w/o Cargo.lock.
+            # If locked is True, we should *always* pass --locked. The expectation is that the command will
+            # fail w/o a Cargo.lock file.
             cmd.append("--locked")
-        result = subprocess.run(cmd, stdout=subprocess.PIPE)
->>>>>>> 89d1cfc3
+
+        result = subprocess.run(cmd, stdout=subprocess.PIPE, cwd=cwd)
+
         if result.returncode != 0:
             logger.error("Stderr: %s", result.stderr)
             logger.error(f"Could not execute `{' '.join(cmd)}`, and thus can't read the cargo metadata.")
