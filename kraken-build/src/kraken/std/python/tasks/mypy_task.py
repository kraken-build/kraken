from __future__ import annotations

<<<<<<< HEAD
import re
from collections.abc import Mapping, MutableMapping, Sequence
from configparser import ConfigParser
from dataclasses import dataclass, field
=======
import logging
import sys
from collections.abc import MutableMapping, Sequence
>>>>>>> 6de51b32
from pathlib import Path

from kraken.common import Supplier
from kraken.core import Project, Property
from kraken.core.system.task import TaskStatus
from kraken.std.python.settings import python_settings
from kraken.std.python.tasks.pex_build_task import pex_build

from .base_task import EnvironmentAwareDispatchTask

<<<<<<< HEAD
MYPY_BASE_CONFIG = """
[mypy]
explicit_package_bases = true
ignore_missing_imports = true
namespace_packages = true
pretty = true
show_column_numbers = true
show_error_codes = true
show_error_context = true
strict = true
warn_no_return = true
warn_redundant_casts = true
warn_unreachable = true
warn_unused_configs = true
warn_unused_ignores = true
"""


@dataclass
class MypyConfig:
    mypy_path: Sequence[str] = ()

    exclude_directories: Sequence[str] = ()
    """ A list of directories to exclude. """

    exclude_patterns: Sequence[str] = ()
    """ A list of regular expressions to match on files to exclude them."""

    global_overrides: Mapping[str, str | Sequence[str]] = field(default_factory=dict)
    """ Global overrides to place into the Mypy config under the `[mypy]` section."""

    module_overrides: Mapping[str, Mapping[str, str | Sequence[str]]] = field(default_factory=dict)
    """ Per-module overrides to place into the `[mypy-{key}]` section, where `{key}` is the key of the root mapping."""

    def dump(self) -> ConfigParser:
        config = ConfigParser(inline_comment_prefixes="#;")
        config.read_string(MYPY_BASE_CONFIG)

        if self.exclude_directories or self.exclude_patterns:
            exclude_patterns = []
            for dirname in self.exclude_directories or ():
                exclude_patterns.append("^" + re.escape(dirname.rstrip("/")) + "/.*$")
            exclude_patterns += self.exclude_patterns or ()
            exclude_regex = "(" + "|".join(exclude_patterns) + ")"
            config.set("mypy", "exclude", exclude_regex)
        for key, value in self.global_overrides.items():
            config.set("mypy", key, value if isinstance(value, str) else ",".join(value))
        for patterns, options in self.module_overrides.items():
            section = f"mypy-{patterns}"
            config.add_section(section)
            for key, value in options.items():
                config.set(section, key, value if isinstance(value, str) else ",".join(value))

        if self.mypy_path:
            config.set("mypy", "mypy_path", ":".join(self.mypy_path))

        return config

    def to_file(self, path: Path) -> None:
        config = self.dump()
        with path.open("w") as fp:
            config.write(fp)
=======
logger = logging.getLogger(__name__)
>>>>>>> 6de51b32


class MypyTask(EnvironmentAwareDispatchTask):
    description = "Static type checking for Python code using Mypy."
    python_dependencies = ["mypy"]

    mypy_pex_bin: Property[Path | None] = Property.default(None)
    config: Property[MypyConfig | None] = Property.default(None)
    config_file: Property[Path | None] = Property.default(None)
    paths: Property[Sequence[str]] = Property.default_factory(list)
    additional_args: Property[Sequence[str]] = Property.default_factory(list)
    check_tests: Property[bool] = Property.default(True)
    use_daemon: Property[bool] = Property.default(True)
    python_version: Property[str]

    __config_file: Path | None = None

    # EnvironmentAwareDispatchTask

    def get_execute_command_v2(self, env: MutableMapping[str, str]) -> list[str]:
        use_daemon = self.use_daemon.get()
        if use_daemon and sys.platform.startswith("win32"):
            use_daemon = False
            logger.warning("Disable use of mypy daemon due to error in exit code on Windows")

        entry_point = "dmypy" if use_daemon else "mypy"

        if mypy_pex_bin := self.mypy_pex_bin.get():
            # See https://pex.readthedocs.io/en/latest/api/vars.html
            env["PEX_SCRIPT"] = entry_point
            command = [str(mypy_pex_bin)]
        else:
            command = [entry_point]

        # TODO (@NiklasRosenstein): Should we add a task somewhere that ensures `.dmypy.json` is in `.gitignore`?
        #       Having it in the project directory makes it easier to just stop the daemon if it malfunctions (which
        #       happens regularly but is hard to detect automatically).

        status_file = (self.project.directory / ".dmypy.json").absolute()
        if use_daemon:
            command += ["--status-file", str(status_file), "run", "--"]
        if mypy_pex_bin:
            # Have mypy pick up the Python executable from the virtual environment that is activated automatically
            # during the execution of this task as this is an "EnvironmentAwareDispatchTask". If we don't supply this
            # option, MyPy will only know the packages in its PEX.
            command += ["--python-executable", "python"]
        if self.__config_file:
            command += ["--config-file", str(self.__config_file.absolute())]
        else:
            command += ["--show-error-codes", "--namespace-packages"]  # Sane defaults. 🙏
        if self.python_version.is_filled():
            command += ["--python-version", self.python_version.get()]

        command += [*self.paths.get()]
        command += self.additional_args.get()
        return command

    # Task

    def prepare(self) -> TaskStatus | None:
        config = self.config.get()
        config_file = self.config_file.get()
        if config is not None and config_file is not None:
            raise RuntimeError("MypyTask.config and .config_file cannot be mixed")
        if config_file is None and config is not None:
            config_file = self.project.build_directory / self.name / "mypy.ini"
            config_file.parent.mkdir(parents=True, exist_ok=True)
            config.to_file(config_file)
        self.__config_file = config_file
        return super().prepare()


def mypy(
    *,
    name: str = "python.mypy",
    project: Project | None = None,
    config: MypyConfig | None = None,
    config_file: Path | Supplier[Path] | None = None,
    paths: Sequence[str] | None = None,
    additional_args: Sequence[str] | Supplier[Sequence[str]] = (),
    check_tests: bool = True,
    use_daemon: bool = True,
    python_version: str | Supplier[str] | None = None,
    version_spec: str | None = None,
) -> MypyTask:
    """
    :param version_spec: If specified, the Mypy tool will be installed as a PEX and does not need to be installed
        into the Python project's virtual env.
    """

    project = project or Project.current()

    if version_spec is not None:
        mypy_pex_bin = pex_build(
            "mypy",
            requirements=[f"mypy{version_spec}"],
            console_script="mypy",
            project=project,
        ).output_file
    else:
        mypy_pex_bin = None

    if paths is None:
        paths = python_settings(project).get_source_paths()
    if config is None:
        config = MypyConfig(mypy_path=[str(python_settings(project).source_directory)])

    task = project.task(name, MypyTask, group="lint")
    task.mypy_pex_bin = mypy_pex_bin
    task.config = config
    task.config_file = config_file
    task.paths = paths
    task.additional_args = additional_args
    task.check_tests = check_tests
    task.use_daemon = use_daemon
    task.python_version = python_version
    return task<|MERGE_RESOLUTION|>--- conflicted
+++ resolved
@@ -1,15 +1,10 @@
 from __future__ import annotations
 
-<<<<<<< HEAD
 import re
 from collections.abc import Mapping, MutableMapping, Sequence
 from configparser import ConfigParser
 from dataclasses import dataclass, field
-=======
-import logging
 import sys
-from collections.abc import MutableMapping, Sequence
->>>>>>> 6de51b32
 from pathlib import Path
 
 from kraken.common import Supplier
@@ -20,7 +15,8 @@
 
 from .base_task import EnvironmentAwareDispatchTask
 
-<<<<<<< HEAD
+logger = logging.getLogger(__name__)
+
 MYPY_BASE_CONFIG = """
 [mypy]
 explicit_package_bases = true
@@ -83,9 +79,6 @@
         config = self.dump()
         with path.open("w") as fp:
             config.write(fp)
-=======
-logger = logging.getLogger(__name__)
->>>>>>> 6de51b32
 
 
 class MypyTask(EnvironmentAwareDispatchTask):
