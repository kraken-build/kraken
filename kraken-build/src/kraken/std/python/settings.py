from __future__ import annotations

import logging
from dataclasses import dataclass, field
from pathlib import Path

from nr.stream import Optional

from kraken.core import Project
from kraken.std.python.pyproject import PackageIndex

from .buildsystem import PythonBuildSystem, detect_build_system

logger = logging.getLogger(__name__)


@dataclass
class PythonSettings:
    """Project-global settings for Python tasks."""

    @dataclass
    class _PackageIndex(PackageIndex):
        """
        Extends the #PackageIndex with additional fields we need for Python package indexes at runtime in Kraken.
        """

        #: An alternative URL to upload packages to.
        upload_url: str | None

        #: Credentials to use when publishing to or reading from the index.
        credentials: tuple[str, str] | None

        #: Whether this index should be used to source packages from.
        is_package_source: bool

        #: Whether this index should be used to publish packages to.
        publish: bool

    project: Project
    build_system: PythonBuildSystem | None = None
    source_directory: Path = Path("src")
    tests_directory: Path | None = None
    lint_enforced_directories: list[Path] = field(default_factory=list)
    package_indexes: dict[str, _PackageIndex] = field(default_factory=dict)
    always_use_managed_env: bool = True
    skip_install_if_venv_exists: bool = True

    def get_tests_directory(self) -> Path | None:
        """Returns :attr:`tests_directory` if it is set. If not, it will look for the following directories and
        return the first that exists: `test/`, `tests/`, `src/test/`, `src/tests/`. The determined path will be
        relative to the project directory."""

        if self.tests_directory and self.tests_directory.is_dir():
            return self.tests_directory
        for test_dir in map(Path, ["test", "tests", "src/test", "src/tests"]):
            if (self.project.directory / test_dir).is_dir():
                return test_dir
        return None

    def get_tests_directory_as_args(self) -> list[str]:
        """Returns a list with a single item that is the test directory, or an empty list. This is convenient
        when constructing command-line arguments where you want to pass the test directory if it exists.
        """

        test_dir = self.get_tests_directory()
        return [] if test_dir is None else [str(test_dir)]

    def get_default_package_index(self) -> _PackageIndex | None:
        return next(
            (
                index
                for index in self.package_indexes.values()
                if index.priority.value == PackageIndex.Priority.default.value
            ),
            None,
        )

    def add_package_index(
        self,
        alias: str,
        *,
        index_url: str | None = None,
        upload_url: str | None = None,
        credentials: tuple[str, str] | None = None,
        is_package_source: bool = True,
        priority: PackageIndex.Priority | str = PackageIndex.Priority.supplemental,
        publish: bool = False,
    ) -> PythonSettings:
        """Adds an index to consume Python packages from or publish packages to.

        :param alias: An alias for the package index.
        :param index_url: The URL of the package index (with the trailing `/simple` bit if applicable).
            If not specified, *alias* must be a known package index (`pypi` or `testpypi`).
        :param upload_url: If the upload url deviates from the registry URL. Otherwise, the upload URL will
            be the same as the *url*,
        :param credentials: Optional credentials to read from the index.
        :param is_package_source: If set to `False`, the index will not be used to source packages from, but
            can be used to publish to.
        :param publish: Whether publishing to this index should be enabled.
        """

        if isinstance(priority, str):
            priority = PackageIndex.Priority[priority]

        if priority == PackageIndex.Priority.default:
            defidx = self.get_default_package_index()
            if defidx is not None and defidx.alias != alias:
                raise ValueError(f"cannot add another default index (got: {defidx.alias!r}, trying to add: {alias!r})")

        if index_url is None:
            if alias == "pypi":
                index_url = "https://pypi.org/simple"
            elif alias == "testpypi":
                index_url = "https://test.pypi.org/simple"
            else:
                raise ValueError(f"cannot derive index URL for alias {alias!r}")
        if upload_url is None:
            if alias == "pypi":
                upload_url = "https://upload.pypi.org/legacy"
            elif alias == "testpypi":
                upload_url = "https://test.pypi.org/legacy"
            elif index_url.endswith("/simple"):
                upload_url = index_url[: -len("/simple")]
            else:
                raise ValueError(f"cannot derive upload URL for alias {alias!r} and index URL {index_url!r}")

        self.package_indexes[alias] = self._PackageIndex(
            alias=alias,
            index_url=index_url,
            priority=priority,
            upload_url=upload_url,
            credentials=credentials,
            is_package_source=is_package_source,
            publish=publish,
            verify_ssl=True,
        )
        return self

<<<<<<< HEAD
    def get_source_paths(self) -> list[str]:
        return [
            str(self.source_directory),
            *Optional(self.get_tests_directory())
            .map(lambda p: [str(p.relative_to(self.project.directory) if p.is_absolute() else p)])
            .or_else([]),
            *map(str, self.lint_enforced_directories),
        ]
=======
    def get_primary_index(self) -> _PackageIndex | None:
        default: PythonSettings._PackageIndex | None = None
        for idx in self.package_indexes.values():
            if idx.priority == PackageIndex.Priority.primary:
                return idx
            if idx.priority == PackageIndex.Priority.default:
                default = idx
        return default
>>>>>>> 16c67f4c


def python_settings(
    project: Project | None = None,
    build_system: PythonBuildSystem | None = None,
    source_directory: str | Path | None = None,
    tests_directory: str | Path | None = None,
    lint_enforced_directories: list[str | Path] | None = None,
    always_use_managed_env: bool | None = None,
    skip_install_if_venv_exists: bool | None = None,
) -> PythonSettings:
    """Read the Python settings for the given or current project and optionally update attributes.

    :param project: The project to get the settings for. If not specified, the current project will be used.
    :environment_handler: If specified, set the :attr:`PythonSettings.environment_handler`. If a string is specified,
        the following values are currently supported: `"poetry"`.
    :param source_directory: The source directory. Defaults to `"src"`.
    :param tests_directory: The tests directory. Automatically determined if left empty.
    :param lint_enforced_directories: Any extra directories containing Python files, e.g. bin/, scripts/, and
        examples/, to be linted alongside the source and tests directories.
    """

    project = project or Project.current()
    settings = project.find_metadata(PythonSettings)
    if settings is None:
        settings = PythonSettings(project)
        project.metadata.append(settings)

    if build_system is None and settings.build_system is None:
        # Autodetect the environment handler.
        build_system = detect_build_system(project.directory)
        if build_system:
            logger.info(
                "Detected Python build system %r for %s",
                type(build_system).__name__,
                project,
            )

    if build_system is not None:
        if settings.build_system:
            logger.warning(
                "overwriting existing PythonSettings.environment_handler=%r with %r",
                settings.build_system,
                build_system,
            )
        settings.build_system = build_system

    if source_directory is not None:
        settings.source_directory = Path(source_directory)

    if tests_directory is not None:
        settings.tests_directory = Path(tests_directory)

    if lint_enforced_directories is not None:
        dirs = []
        for directory in lint_enforced_directories:
            directory_path = Path(directory)
            if not directory_path.exists():
                logger.debug(f"skipping specified lint enforced directory {directory_path} as it does not exist")
            elif not directory_path.is_dir():
                logger.warning(f"skipping specified lint enforced directory {directory_path} as it is not a directory")
            else:
                dirs.append(directory_path)
        settings.lint_enforced_directories = dirs

    if always_use_managed_env is not None:
        settings.always_use_managed_env = True

    if skip_install_if_venv_exists is not None:
        settings.skip_install_if_venv_exists = skip_install_if_venv_exists

    return settings<|MERGE_RESOLUTION|>--- conflicted
+++ resolved
@@ -136,7 +136,6 @@
         )
         return self
 
-<<<<<<< HEAD
     def get_source_paths(self) -> list[str]:
         return [
             str(self.source_directory),
@@ -145,7 +144,7 @@
             .or_else([]),
             *map(str, self.lint_enforced_directories),
         ]
-=======
+
     def get_primary_index(self) -> _PackageIndex | None:
         default: PythonSettings._PackageIndex | None = None
         for idx in self.package_indexes.values():
@@ -154,7 +153,6 @@
             if idx.priority == PackageIndex.Priority.default:
                 default = idx
         return default
->>>>>>> 16c67f4c
 
 
 def python_settings(
