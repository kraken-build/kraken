[build-system]
build-backend = "poetry.core.masonry.api"
requires = ["poetry-core"]

# Package metadata
# ----------------

[tool.poetry]
authors = ["Niklas Rosenstein <rosensteinniklas@gmail.com>"]
classifiers = []
description = ""
keywords = []
license = "MIT"
name = "kraken-build"
packages = [
  {include = "kraken/build", from = "src"},
  {include = "kraken/common", from = "src"},
  {include = "kraken/core", from = "src"},
  {include = "kraken/std", from = "src"},
]
readme = "README.md"
version = "0.36.1"

[tool.poetry.urls]
"Bug Tracker" = "https://github.com/kraken-build/kraken-build/issues"
Documentation = "https://kraken-build.github.io/kraken-build/"
Homepage = "https://kraken-build.github.io/kraken-build/"
Repository = "https://github.com/kraken-build/kraken-build/"

[tool.poetry.scripts]
kraken = "kraken.core.cli.main:main"

[tool.poetry.plugins."pytest11"]
"kraken.core.testing" = "kraken.core.testing"

# Dependencies
# ------------

[tool.poetry.dependencies]
databind-json = "^4.2.5"
dataclasses = {version = "^0.6", python = "<3.7"}
deprecated = "^1.2.13"
dill = ">=0.3.8,<0.4.0"
httpx = "^0.26.0"
keyring = "^24.0.0"
networkx = "^3.1"
nr-io-graphviz = "^0.1.1"
nr-stream = "^1.1.0"
packaging = "^23.1"
pex = "^2.1.156"
python = ">=3.10"
rich = "^13.4.2"
termcolor = "^1.1.0"
tomli = "^2.0.1"
tomli-w = "^1.0.0"
tomlkit = "^0.12.4"
typeapi = "^2.0.0"
typing-extensions = ">=4.6.0"

[tool.poetry.dev-dependencies]
localimport = "^1.7.6"
pyartifactory = "^1.10.0"
pytest = ">=6.0.0"
types-Deprecated = "^1.2.9"
types-requests = "^2.28.0"
types-termcolor = "^1.1.5"
pytest-xdist = {version = "^3.5.0", extras = ["psutil"]}
<<<<<<< HEAD
mitmproxy = "^10.2.3"
=======
mitmproxy = "^10.2.4"
>>>>>>> 16c67f4c

[tool.poetry.group.docs.dependencies]
mkdocs = "*"
mkdocs-material = "*"
novella = "0.2.6"
pydoc-markdown = "^4.6.0"

[tool.slap]
typed = true

<<<<<<< HEAD
=======
# Linter/Formatter configuration
# ------------------------------

[tool.mypy]
explicit_package_bases = true
mypy_path = ["src"]
namespace_packages = true
pretty = true
python_version = "3.10"
show_error_codes = true
show_error_context = true
strict = true
warn_no_return = true
warn_redundant_casts = true
warn_unreachable = true
warn_unused_ignores = true
enable_error_code = "ignore-without-code, possibly-undefined"

[[tool.mypy.overrides]]
ignore_errors = true
ignore_missing_imports = true
module = "networkx.*"

[tool.isort]
combine_as_imports = true
line_length = 120
profile = "black"

[tool.black]
line-length = 120

>>>>>>> 16c67f4c
[tool.pytest.ini_options]
markers = [
  "integration",
]<|MERGE_RESOLUTION|>--- conflicted
+++ resolved
@@ -65,11 +65,7 @@
 types-requests = "^2.28.0"
 types-termcolor = "^1.1.5"
 pytest-xdist = {version = "^3.5.0", extras = ["psutil"]}
-<<<<<<< HEAD
-mitmproxy = "^10.2.3"
-=======
 mitmproxy = "^10.2.4"
->>>>>>> 16c67f4c
 
 [tool.poetry.group.docs.dependencies]
 mkdocs = "*"
@@ -80,40 +76,6 @@
 [tool.slap]
 typed = true
 
-<<<<<<< HEAD
-=======
-# Linter/Formatter configuration
-# ------------------------------
-
-[tool.mypy]
-explicit_package_bases = true
-mypy_path = ["src"]
-namespace_packages = true
-pretty = true
-python_version = "3.10"
-show_error_codes = true
-show_error_context = true
-strict = true
-warn_no_return = true
-warn_redundant_casts = true
-warn_unreachable = true
-warn_unused_ignores = true
-enable_error_code = "ignore-without-code, possibly-undefined"
-
-[[tool.mypy.overrides]]
-ignore_errors = true
-ignore_missing_imports = true
-module = "networkx.*"
-
-[tool.isort]
-combine_as_imports = true
-line_length = 120
-profile = "black"
-
-[tool.black]
-line-length = 120
-
->>>>>>> 16c67f4c
 [tool.pytest.ini_options]
 markers = [
   "integration",
